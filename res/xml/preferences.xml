--- conflicted
+++ resolved
@@ -1,64 +1,56 @@
-<?xml version="1.0" encoding="utf-8"?>
-<PreferenceScreen xmlns:android="http://schemas.android.com/apk/res/android">
-    <PreferenceCategory
-        android:title="@string/pref_map_category_title"
-        android:key="@string/pref_key_map_category">
-        <ListPreference
-            android:key="@string/pref_key_map_type"
-            android:title="@string/pref_map_type_title"
-            android:summary="@string/pref_map_type_summary"
-            android:dialogTitle="@string/pref_map_type_dialog_title"            
-            android:entries="@array/map_type_entries"
-            android:entryValues="@array/map_type_values"
-            android:defaultValue="1" />        
-    </PreferenceCategory>
-    
-<<<<<<< HEAD
-	<PreferenceCategory
-=======
-    <PreferenceCategory
-        android:title="@string/pref_gps_category_title"
-        android:key="@string/pref_key_gps_category">
-        <CheckBoxPreference
-            android:key="@string/pref_key_auto_start_gps"
-            android:title="@string/pref_auto_start_gps_title"
-            android:summary="@string/pref_auto_start_gps_summary"
-            android:defaultValue="true" />
-        <EditTextPreference
-            android:key="@string/pref_key_gps_min_time"
-            android:title="@string/pref_gps_min_time_title"
-            android:summary="@string/pref_gps_min_time_summary"
-            android:dialogTitle="@string/pref_gps_min_time_dialog_title"            
-            android:defaultValue="@string/pref_gps_min_time_default_sec" /> 
-        <EditTextPreference
-            android:key="@string/pref_key_gps_min_distance"
-            android:title="@string/pref_gps_min_distance_title"
-            android:summary="@string/pref_gps_min_distance_summary"
-            android:dialogTitle="@string/pref_gps_min_distance_dialog_title"            
-            android:defaultValue="@string/pref_gps_min_distance_default_meters" />
-    </PreferenceCategory>
-    
-    <PreferenceCategory
->>>>>>> f9b2cc90
-        android:title="@string/pref_display_category_title"
-        android:key="@string/pref_key_display_category">
-        <CheckBoxPreference
-            android:key="@string/pref_key_keep_screen_on"
-            android:title="@string/pref_keep_screen_on_title"
-            android:summary="@string/pref_keep_screen_on_summary"
-            android:defaultValue="true" />        
-<<<<<<< HEAD
-    </PreferenceCategory>
-=======
-    </PreferenceCategory>
-    
-    <PreferenceCategory
-        android:title="@string/pref_about_category_title"
-        android:key="@string/pref_key_about_category">
-      <Preference 
-            android:key="@string/pref_key_showed_v2_tutorial"
-            android:title="@string/pref_show_tutorial_title"
-            android:summary="@string/pref_show_tutorial_summary" />     
-    </PreferenceCategory>
->>>>>>> f9b2cc90
+<?xml version="1.0" encoding="utf-8"?>
+<PreferenceScreen xmlns:android="http://schemas.android.com/apk/res/android">
+    <PreferenceCategory
+        android:title="@string/pref_map_category_title"
+        android:key="@string/pref_key_map_category">
+        <ListPreference
+            android:key="@string/pref_key_map_type"
+            android:title="@string/pref_map_type_title"
+            android:summary="@string/pref_map_type_summary"
+            android:dialogTitle="@string/pref_map_type_dialog_title"            
+            android:entries="@array/map_type_entries"
+            android:entryValues="@array/map_type_values"
+            android:defaultValue="1" />        
+    </PreferenceCategory>
+
+    <PreferenceCategory
+        android:title="@string/pref_gps_category_title"
+        android:key="@string/pref_key_gps_category">
+        <CheckBoxPreference
+            android:key="@string/pref_key_auto_start_gps"
+            android:title="@string/pref_auto_start_gps_title"
+            android:summary="@string/pref_auto_start_gps_summary"
+            android:defaultValue="true" />
+        <EditTextPreference
+            android:key="@string/pref_key_gps_min_time"
+            android:title="@string/pref_gps_min_time_title"
+            android:summary="@string/pref_gps_min_time_summary"
+            android:dialogTitle="@string/pref_gps_min_time_dialog_title"            
+            android:defaultValue="@string/pref_gps_min_time_default_sec" /> 
+        <EditTextPreference
+            android:key="@string/pref_key_gps_min_distance"
+            android:title="@string/pref_gps_min_distance_title"
+            android:summary="@string/pref_gps_min_distance_summary"
+            android:dialogTitle="@string/pref_gps_min_distance_dialog_title"            
+            android:defaultValue="@string/pref_gps_min_distance_default_meters" />
+    </PreferenceCategory>
+    
+    <PreferenceCategory
+        android:title="@string/pref_display_category_title"
+        android:key="@string/pref_key_display_category">
+        <CheckBoxPreference
+            android:key="@string/pref_key_keep_screen_on"
+            android:title="@string/pref_keep_screen_on_title"
+            android:summary="@string/pref_keep_screen_on_summary"
+            android:defaultValue="true" />        
+    </PreferenceCategory>
+    
+    <PreferenceCategory
+        android:title="@string/pref_about_category_title"
+        android:key="@string/pref_key_about_category">
+      <Preference 
+            android:key="@string/pref_key_showed_v2_tutorial"
+            android:title="@string/pref_show_tutorial_title"
+            android:summary="@string/pref_show_tutorial_summary" />     
+    </PreferenceCategory>
 </PreferenceScreen>