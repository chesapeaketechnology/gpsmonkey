<<<<<<< HEAD
<?xml version="1.0" encoding="utf-8"?>
<!--
/* //device/apps/common/assets/res/any/strings.xml
**
** Copyright 2008, The Android Open Source Project
**
** Licensed under the Apache License, Version 2.0 (the "License");
** you may not use this file except in compliance with the License.
** You may obtain a copy of the License at
**
**     http://www.apache.org/licenses/LICENSE-2.0
**
** Unless required by applicable law or agreed to in writing, software
** distributed under the License is distributed on an "AS IS" BASIS,
** WITHOUT WARRANTIES OR CONDITIONS OF ANY KIND, either express or implied.
** See the License for the specific language governing permissions and
** limitations under the License.
*/
-->
<resources>
    <string name="app_name">GPS Test</string>

    <string name="gps_status_tab">Status</string>
    <string name="gps_map_tab">Map</string>
    <string name="gps_sky_tab">Sky</string>

    <string name="gps_start">Start</string>
    <string name="gps_stop">Stop</string>
    <string name="menu_settings">Settings</string>
    <string name="delete_aiding_data">Clear Aiding Data</string>
    <string name="delete_aiding_data_success">Successfully deleted aiding data.</string>
    <string name="delete_aiding_data_failure">Platform does not support deleting aiding data.</string>
    <string name="send_location">Send Location</string>
    <string name="set_fix_frequency">Set Fix Frequency</string>
    <string name="force_time_injection">Inject Time</string>
    <string name="force_time_injection_success">Successfully injected time data.</string>
    <string name="force_time_injection_failure">Platform does not support injecting time data.</string>
    <string name="force_xtra_injection">Inject XTRA Data</string>
    <string name="force_xtra_injection_success">Successfully injected XTRA data.</string>
    <string name="force_xtra_injection_failure">Platform does not support injecting XTRA data.</string>

  	<string name="fix_freq_1_second">1 Second</string>
  	<string name="fix_freq_10_seconds">10 Seconds</string>
  	<string name="fix_freq_1_minute">1 Minute</string>
  	<string name="fix_freq_5_minutes">5 Minutes</string>
  	<string name="fix_freq_15_minutes">15 Minutes</string>

    <string name="zoom_in">Zoom In</string>
    <string name="zoom_out">Zoom Out</string>
    <string name="mode_map">Map</string>
    <string name="mode_satellite">Satellite</string>

    <string name="gps_latitude_label">Lat: </string>
    <string name="gps_longitude_label">Long: </string>
    <string name="gps_fix_time_label">Time: </string>
    <string name="gps_ttff_label">TTFF: </string>
    <string name="gps_altitude_label">Alt: </string>
    <string name="gps_accuracy_label">Acc: </string>
    <string name="gps_speed_label">Speed: </string>
    <string name="gps_bearing_label">Bearing: </string>

    <string name="gps_prn_column_label">PRN</string>
    <string name="gps_snr_column_label">SNR</string>
    <string name="gps_elevation_column_label">Elev</string>
    <string name="gps_azimuth_column_label">Azim</string>
    <string name="gps_flags_column_label">Flags</string>
    <string name="install">Install</string>
    <string name="please_install_google_maps">Please install Google Maps</string>
    
    <!-- Preferences -->
    <string name="pref_title">Settings</string>
    <string name="pref_map_category_title">Map Settings</string>
    <string name="pref_map_type_title">Map Type</string>
    <string name="pref_map_type_summary">Sets the type of map tiles shown</string>
    <string name="pref_map_type_dialog_title">Choose Map Type</string>
    
    <string name="pref_gps_category_title">GPS</string>
    <string name="pref_auto_start_gps_title">Auto-Start GPS</string>
    <string name="pref_auto_start_gps_summary">Start GPS when the app starts</string>
    
    <string name="pref_display_category_title">Display</string>
    <string name="pref_keep_screen_on_title">Keep Screen On</string>
    <string name="pref_keep_screen_on_summary">Prevents the screen from turning off</string>
</resources>
=======
<?xml version="1.0" encoding="utf-8"?>
<!--
/* //device/apps/common/assets/res/any/strings.xml
**
** Copyright 2008, The Android Open Source Project
**
** Licensed under the Apache License, Version 2.0 (the "License");
** you may not use this file except in compliance with the License.
** You may obtain a copy of the License at
**
**     http://www.apache.org/licenses/LICENSE-2.0
**
** Unless required by applicable law or agreed to in writing, software
** distributed under the License is distributed on an "AS IS" BASIS,
** WITHOUT WARRANTIES OR CONDITIONS OF ANY KIND, either express or implied.
** See the License for the specific language governing permissions and
** limitations under the License.
*/
-->
<resources>
    <string name="app_name">GPS Test</string>

    <string name="gps_status_tab">Status</string>
    <string name="gps_map_tab">Map</string>
    <string name="gps_sky_tab">Sky</string>

    <string name="gps_start">Start</string>
    <string name="gps_pause">Pause</string>
    <string name="menu_settings">Settings</string>
    <string name="delete_aiding_data">Clear Aiding Data</string>
    <string name="delete_aiding_data_success">Successfully deleted aiding data.</string>
    <string name="delete_aiding_data_failure">Platform does not support deleting aiding data.</string>
    <string name="send_location">Send Location</string>
    <string name="set_fix_frequency">Set Fix Frequency</string>
    <string name="force_time_injection">Inject Time</string>
    <string name="force_time_injection_success">Successfully injected time data.</string>
    <string name="force_time_injection_failure">Platform does not support injecting time data.</string>
    <string name="force_xtra_injection">Inject XTRA Data</string>
    <string name="force_xtra_injection_success">Successfully injected XTRA data.</string>
    <string name="force_xtra_injection_failure">Platform does not support injecting XTRA data.</string>

  	<string name="zoom_in">Zoom In</string>
    <string name="zoom_out">Zoom Out</string>
    <string name="mode_map">Map</string>
    <string name="mode_satellite">Satellite</string>

    <string name="gps_latitude_label">Lat: </string>
    <string name="gps_longitude_label">Long: </string>
    <string name="gps_fix_time_label">Time: </string>
    <string name="gps_ttff_label">TTFF: </string>
    <string name="gps_altitude_label">Alt: </string>
    <string name="gps_accuracy_label">Acc: </string>
    <string name="gps_speed_label">Speed: </string>
    <string name="gps_bearing_label">Bearing: </string>

    <string name="gps_prn_column_label">PRN</string>
    <string name="gps_snr_column_label">SNR</string>
    <string name="gps_elevation_column_label">Elev</string>
    <string name="gps_azimuth_column_label">Azim</string>
    <string name="gps_flags_column_label">Flags</string>
    <string name="install">Install</string>
    <string name="please_install_google_maps">Please install Google Maps</string>
    <string name="gps_set_location_listener">Started GPS with interval = %1$ss, min. dist. = %2$sm</string>
    
    <!-- User tutorial -->
    <string name="showcase_gps_on_off_title">New controls!</string>
    <string name="showcase_gps_on_off_message">&#8226;  The On/Off switch starts/stops GPS\n&#8226;  The \"Share\" button sends a location (shown after getting a GPS fix)\n\n<i>(tap to dismiss)</i></string>
    
    <!-- Preferences -->
    <string name="pref_title">Settings</string>
    <string name="pref_map_category_title">Map</string>
    <string name="pref_map_type_title">Map Type</string>
    <string name="pref_map_type_summary">Sets the type of map tiles shown</string>
    <string name="pref_map_type_dialog_title">Choose Map Type</string>
    
    <string name="pref_gps_category_title">GPS</string>
    <string name="pref_auto_start_gps_title">Auto-Start GPS</string>
    <string name="pref_auto_start_gps_summary">Start GPS when the app starts</string>
        
    <string name="pref_gps_min_time_title">Interval</string>
    <string name="pref_gps_min_time_summary">Time between GPS fixes, in seconds</string>
    <string name="pref_gps_min_time_dialog_title">Enter an interval, in seconds</string>
    <string name="pref_gps_min_time_invalid_entry">Interval must be a number</string>
    
    <string name="pref_gps_min_distance_title">Min. Distance</string>
    <string name="pref_gps_min_distance_summary">Minimum distance between GPS fixes, in meters</string>    
    <string name="pref_gps_min_distance_dialog_title">Enter a min. distance, in meters</string>
    <string name="pref_gps_min_distance_invalid_entry">Min. Distance must be a number</string>
    
    <string name="pref_display_category_title">Display</string>
    <string name="pref_keep_screen_on_title">Keep Screen On</string>
    <string name="pref_keep_screen_on_summary">Prevents the screen from turning off</string>
    
    <string name="pref_about_category_title">About</string>    
    <string name="pref_show_tutorial_title">Show tutorial</string>
    <string name="pref_show_tutorial_summary">Shows instructions for using the app</string>
</resources>
>>>>>>> f9b2cc90
<|MERGE_RESOLUTION|>--- conflicted
+++ resolved
@@ -1,89 +1,3 @@
-<<<<<<< HEAD
-<?xml version="1.0" encoding="utf-8"?>
-<!--
-/* //device/apps/common/assets/res/any/strings.xml
-**
-** Copyright 2008, The Android Open Source Project
-**
-** Licensed under the Apache License, Version 2.0 (the "License");
-** you may not use this file except in compliance with the License.
-** You may obtain a copy of the License at
-**
-**     http://www.apache.org/licenses/LICENSE-2.0
-**
-** Unless required by applicable law or agreed to in writing, software
-** distributed under the License is distributed on an "AS IS" BASIS,
-** WITHOUT WARRANTIES OR CONDITIONS OF ANY KIND, either express or implied.
-** See the License for the specific language governing permissions and
-** limitations under the License.
-*/
--->
-<resources>
-    <string name="app_name">GPS Test</string>
-
-    <string name="gps_status_tab">Status</string>
-    <string name="gps_map_tab">Map</string>
-    <string name="gps_sky_tab">Sky</string>
-
-    <string name="gps_start">Start</string>
-    <string name="gps_stop">Stop</string>
-    <string name="menu_settings">Settings</string>
-    <string name="delete_aiding_data">Clear Aiding Data</string>
-    <string name="delete_aiding_data_success">Successfully deleted aiding data.</string>
-    <string name="delete_aiding_data_failure">Platform does not support deleting aiding data.</string>
-    <string name="send_location">Send Location</string>
-    <string name="set_fix_frequency">Set Fix Frequency</string>
-    <string name="force_time_injection">Inject Time</string>
-    <string name="force_time_injection_success">Successfully injected time data.</string>
-    <string name="force_time_injection_failure">Platform does not support injecting time data.</string>
-    <string name="force_xtra_injection">Inject XTRA Data</string>
-    <string name="force_xtra_injection_success">Successfully injected XTRA data.</string>
-    <string name="force_xtra_injection_failure">Platform does not support injecting XTRA data.</string>
-
-  	<string name="fix_freq_1_second">1 Second</string>
-  	<string name="fix_freq_10_seconds">10 Seconds</string>
-  	<string name="fix_freq_1_minute">1 Minute</string>
-  	<string name="fix_freq_5_minutes">5 Minutes</string>
-  	<string name="fix_freq_15_minutes">15 Minutes</string>
-
-    <string name="zoom_in">Zoom In</string>
-    <string name="zoom_out">Zoom Out</string>
-    <string name="mode_map">Map</string>
-    <string name="mode_satellite">Satellite</string>
-
-    <string name="gps_latitude_label">Lat: </string>
-    <string name="gps_longitude_label">Long: </string>
-    <string name="gps_fix_time_label">Time: </string>
-    <string name="gps_ttff_label">TTFF: </string>
-    <string name="gps_altitude_label">Alt: </string>
-    <string name="gps_accuracy_label">Acc: </string>
-    <string name="gps_speed_label">Speed: </string>
-    <string name="gps_bearing_label">Bearing: </string>
-
-    <string name="gps_prn_column_label">PRN</string>
-    <string name="gps_snr_column_label">SNR</string>
-    <string name="gps_elevation_column_label">Elev</string>
-    <string name="gps_azimuth_column_label">Azim</string>
-    <string name="gps_flags_column_label">Flags</string>
-    <string name="install">Install</string>
-    <string name="please_install_google_maps">Please install Google Maps</string>
-    
-    <!-- Preferences -->
-    <string name="pref_title">Settings</string>
-    <string name="pref_map_category_title">Map Settings</string>
-    <string name="pref_map_type_title">Map Type</string>
-    <string name="pref_map_type_summary">Sets the type of map tiles shown</string>
-    <string name="pref_map_type_dialog_title">Choose Map Type</string>
-    
-    <string name="pref_gps_category_title">GPS</string>
-    <string name="pref_auto_start_gps_title">Auto-Start GPS</string>
-    <string name="pref_auto_start_gps_summary">Start GPS when the app starts</string>
-    
-    <string name="pref_display_category_title">Display</string>
-    <string name="pref_keep_screen_on_title">Keep Screen On</string>
-    <string name="pref_keep_screen_on_summary">Prevents the screen from turning off</string>
-</resources>
-=======
 <?xml version="1.0" encoding="utf-8"?>
 <!--
 /* //device/apps/common/assets/res/any/strings.xml
@@ -180,5 +94,4 @@
     <string name="pref_about_category_title">About</string>    
     <string name="pref_show_tutorial_title">Show tutorial</string>
     <string name="pref_show_tutorial_summary">Shows instructions for using the app</string>
-</resources>
->>>>>>> f9b2cc90
+</resources>